.PHONY: clean install formatter lint test types docs

JOBS ?= 1

help:
	@echo "make"
	@echo "    clean"
	@echo "        Remove Python/build artifacts."
	@echo "    install"
	@echo "        Install questionary."
	@echo "    formatter"
	@echo "        Apply black formatting to code."
	@echo "    lint"
	@echo "        Check the code style."
	@echo "    test"
	@echo "        Run the unit tests."
	@echo "    types"
	@echo "        Check for type errors using pytype."
	@echo "    docs"
	@echo "        Build the documentation."

clean:
	find . -name '*.pyc' -exec rm -f {} +
	find . -name '*.pyo' -exec rm -f {} +
	find . -name '*~' -exec rm -f  {} +
	rm -rf build/
	rm -rf questionary.egg-info/
	rm -rf .mypy_cache/
	rm -rf .pytest_cache/
	rm -rf dist/

install:
	poetry install

formatter:
	poetry run black .

lint:
	poetry run black --check --diff .

test:
	poetry run pytest --pycodestyle --cov questionary -v

types:
	poetry run mypy questionary

docs:
<<<<<<< HEAD
	poetry run make -C docs html

livedocs:
	poetry run sphinx-autobuild docs docs/build/html

.PHONY: clean, install, formatter, lint, test, types, docs
=======
	make -C docs html
>>>>>>> c7584e50
<|MERGE_RESOLUTION|>--- conflicted
+++ resolved
@@ -1,4 +1,4 @@
-.PHONY: clean install formatter lint test types docs
+.PHONY: clean install formatter lint test types docs livedocs
 
 JOBS ?= 1
 
@@ -18,6 +18,8 @@
 	@echo "        Check for type errors using pytype."
 	@echo "    docs"
 	@echo "        Build the documentation."
+	@echo "    livedocs"
+	@echo "        Build the documentation with a live preview for quick iteration."
 
 clean:
 	find . -name '*.pyc' -exec rm -f {} +
@@ -45,13 +47,7 @@
 	poetry run mypy questionary
 
 docs:
-<<<<<<< HEAD
 	poetry run make -C docs html
 
 livedocs:
-	poetry run sphinx-autobuild docs docs/build/html
-
-.PHONY: clean, install, formatter, lint, test, types, docs
-=======
-	make -C docs html
->>>>>>> c7584e50
+	poetry run sphinx-autobuild docs docs/build/html