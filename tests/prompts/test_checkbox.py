# -*- coding: utf-8 -*-
import pytest

from questionary import Separator, Choice
from tests.utils import feed_cli_with_input, KeyInputs


def test_submit_empty():
    message = "Foo message"
    kwargs = {"choices": ["foo", "bar", "bazz"]}
    text = KeyInputs.ENTER + "\r"

    result, cli = feed_cli_with_input("checkbox", message, text, **kwargs)
    assert result == []


def test_select_first_choice():
    message = "Foo message"
    kwargs = {"choices": ["foo", "bar", "bazz"]}
    text = KeyInputs.SPACE + KeyInputs.ENTER + "\r"

    result, cli = feed_cli_with_input("checkbox", message, text, **kwargs)
    assert result == ["foo"]


def test_select_first_choice_with_token_title():
    message = "Foo message"
    kwargs = {
        "choices": [
            Choice(title=[("class:text", "foo")]),
            Choice(title=[("class:text", "bar")]),
            Choice(title=[("class:text", "bazz")]),
        ]
    }
    text = KeyInputs.SPACE + KeyInputs.ENTER + "\r"

    result, cli = feed_cli_with_input("checkbox", message, text, **kwargs)
    assert result == ["foo"]


def test_select_and_deselct():
    message = "Foo message"
    kwargs = {"choices": ["foo", "bar", "bazz"]}
    text = (
        KeyInputs.SPACE
        + KeyInputs.DOWN
        + KeyInputs.SPACE
        + KeyInputs.SPACE
        + KeyInputs.ENTER
        + "\r"
    )

    result, cli = feed_cli_with_input("checkbox", message, text, **kwargs)
    assert result == ["foo"]


def test_select_first_and_third_choice():
    message = "Foo message"
    kwargs = {"choices": ["foo", "bar", "bazz"]}
    # DOWN and `j` should do the same
    text = (
        KeyInputs.SPACE
        + KeyInputs.DOWN
        + KeyInputs.SPACE
        + "j"
        + KeyInputs.ENTER
        + "\r"
    )

    result, cli = feed_cli_with_input("checkbox", message, text, **kwargs)
    assert result == ["foo", "bar"]


def test_cycle_to_first_choice():
    message = "Foo message"
    kwargs = {"choices": ["foo", "bar", "bazz"]}
    text = (
        KeyInputs.DOWN
        + KeyInputs.DOWN
        + KeyInputs.DOWN
        + KeyInputs.SPACE
        + KeyInputs.ENTER
        + "\r"
    )

    result, cli = feed_cli_with_input("checkbox", message, text, **kwargs)
    assert result == ["foo"]


def test_cycle_backwards():
    message = "Foo message"
    kwargs = {"choices": ["foo", "bar", "bazz"]}
    text = KeyInputs.UP + KeyInputs.SPACE + KeyInputs.ENTER + "\r"

    result, cli = feed_cli_with_input("checkbox", message, text, **kwargs)
    assert result == ["bazz"]


def test_separator_down():
    message = "Foo message"
    kwargs = {"choices": ["foo", Separator(), "bazz"]}
    text = KeyInputs.DOWN + KeyInputs.SPACE + KeyInputs.ENTER + "\r"

    result, cli = feed_cli_with_input("checkbox", message, text, **kwargs)
    assert result == ["bazz"]


def test_separator_up():
    message = "Foo message"
    kwargs = {"choices": ["foo", Separator(), "bazz", Separator("--END--")]}
    # UP and `k` should do the same
    text = KeyInputs.UP + "k" + KeyInputs.SPACE + KeyInputs.ENTER + "\r"

    result, cli = feed_cli_with_input("checkbox", message, text, **kwargs)
    assert result == ["foo"]


def test_select_all():
    message = "Foo message"
    kwargs = {
        "choices": [
            {"name": "foo", "checked": True},
            Separator(),
            {"name": "bar", "disabled": "nope"},
            "bazz",
            Separator("--END--"),
        ]
    }
    text = KeyInputs.UP + "a" + KeyInputs.ENTER + "\r"

    result, cli = feed_cli_with_input("checkbox", message, text, **kwargs)
    assert result == ["foo", "bazz"]


def test_select_all_deselect():
    message = "Foo message"
    kwargs = {
        "choices": [
            {"name": "foo", "checked": True},
            Separator(),
            {"name": "bar", "disabled": "nope"},
            "bazz",
            Separator("--END--"),
        ]
    }
    text = KeyInputs.UP + "a" + "a" + KeyInputs.ENTER + "\r"

    result, cli = feed_cli_with_input("checkbox", message, text, **kwargs)
    assert result == []


def test_select_invert():
    message = "Foo message"
    kwargs = {
        "choices": [
            {"name": "foo", "checked": True},
            Separator(),
            {"name": "bar", "disabled": "nope"},
            "bazz",
            Separator("--END--"),
        ]
    }
    text = KeyInputs.UP + "i" + KeyInputs.ENTER + "\r"

    result, cli = feed_cli_with_input("checkbox", message, text, **kwargs)
    assert result == ["bazz"]


def test_list_random_input():
    message = "Foo message"
    kwargs = {"choices": ["foo", "bazz"]}
    text = "sdf" + KeyInputs.ENTER + "\r"

    result, cli = feed_cli_with_input("checkbox", message, text, **kwargs)
    assert result == []


def test_list_ctr_c():
    message = "Foo message"
    kwargs = {"choices": ["foo", "bazz"]}
    text = KeyInputs.CONTROLC

    with pytest.raises(KeyboardInterrupt):
        feed_cli_with_input("checkbox", message, text, **kwargs)


<<<<<<< HEAD
def test_checkbox_initial_choice():
    message = "Foo message"
    kwargs = {"choices": ["foo", "bazz"], "initial_choice": "bazz"}
    text = KeyInputs.SPACE + KeyInputs.ENTER + "\r"

    result, cli = feed_cli_with_input("checkbox", message, text, **kwargs)
    assert result == ["bazz"]


def test_checkbox_initial_choice_not_selectable():
    message = "Foo message"
    separator = Separator()
    kwargs = {"choices": ["foo", "bazz", separator], "initial_choice": separator}
    text = KeyInputs.ENTER + "\r"

    with pytest.raises(ValueError):
        feed_cli_with_input("checkbox", message, text, **kwargs)


def test_checkbox_initial_choice_non_existant():
    message = "Foo message"
    kwargs = {"choices": ["foo", "bazz"], "initial_choice": "bar"}
    text = KeyInputs.ENTER + "\r"
=======
def test_validate_default_message():
    message = "Foo message"
    kwargs = {"choices": ["foo", "bar", "bazz"], "validate": lambda a: len(a) != 0}
    text = KeyInputs.ENTER + "i" + KeyInputs.ENTER + "\r"

    result, cli = feed_cli_with_input("checkbox", message, text, **kwargs)
    assert result == ["foo", "bar", "bazz"]


def test_validate_with_message():
    message = "Foo message"
    kwargs = {
        "choices": ["foo", "bar", "bazz"],
        "validate": lambda a: (len(a) != 0, "Error Message"),
    }
    text = KeyInputs.ENTER + "i" + KeyInputs.ENTER + "\r"

    result, cli = feed_cli_with_input("checkbox", message, text, **kwargs)
    assert result == ["foo", "bar", "bazz"]


def test_validate_not_callable():
    message = "Foo message"
    kwargs = {"choices": ["foo", "bar", "bazz"], "validate": "invalid"}
    text = KeyInputs.ENTER + "i" + KeyInputs.ENTER + "\r"
>>>>>>> 8dbd7894

    with pytest.raises(ValueError):
        feed_cli_with_input("checkbox", message, text, **kwargs)<|MERGE_RESOLUTION|>--- conflicted
+++ resolved
@@ -184,7 +184,6 @@
         feed_cli_with_input("checkbox", message, text, **kwargs)
 
 
-<<<<<<< HEAD
 def test_checkbox_initial_choice():
     message = "Foo message"
     kwargs = {"choices": ["foo", "bazz"], "initial_choice": "bazz"}
@@ -208,7 +207,11 @@
     message = "Foo message"
     kwargs = {"choices": ["foo", "bazz"], "initial_choice": "bar"}
     text = KeyInputs.ENTER + "\r"
-=======
+
+    with pytest.raises(ValueError):
+        feed_cli_with_input("checkbox", message, text, **kwargs)
+
+
 def test_validate_default_message():
     message = "Foo message"
     kwargs = {"choices": ["foo", "bar", "bazz"], "validate": lambda a: len(a) != 0}
@@ -234,7 +237,6 @@
     message = "Foo message"
     kwargs = {"choices": ["foo", "bar", "bazz"], "validate": "invalid"}
     text = KeyInputs.ENTER + "i" + KeyInputs.ENTER + "\r"
->>>>>>> 8dbd7894
 
     with pytest.raises(ValueError):
         feed_cli_with_input("checkbox", message, text, **kwargs)